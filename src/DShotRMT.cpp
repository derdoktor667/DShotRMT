--- conflicted
+++ resolved
@@ -35,8 +35,6 @@
 	memcpy(&out_data.received_symbols, edata->received_symbols, sym_count * sizeof(rmt_symbol_word_t));
 	out_data.num_symbols = sym_count;
 
-<<<<<<< HEAD
-=======
 	//TEST
 	//Serial.printf("~%d\n", edata->num_symbols);
 	//for(int i = 0; i < edata->num_symbols; ++i)
@@ -54,7 +52,6 @@
 
 
 
->>>>>>> 1b94e218
     //send the received RMT symbols to the parser task
 	xQueueSendFromISR(config->receive_queue, &out_data, &high_task_wakeup);
 
@@ -447,18 +444,11 @@
 			//unsigned int* y = &assembledFrame; //for debugging on the computer
 			for (i = 0; i < rx_data.num_symbols; ++i)
 			{
-<<<<<<< HEAD
-
-				//for each symbol, see how many bits are in there
-				bitCount0 = rx_data.received_symbols[i].duration0 / bitTime;
-				bitCount1 = rx_data.received_symbols[i].duration1 / bitTime;
-=======
 				//due to how the GCR encoding works, there will never be more than 3 of the same bit in a row. We can assume all bits with length over a threshhold are 3.
 				
 				//for each symbol, see how many bits are in there (+ rounding)
 				bitCount0 = rx_data.received_symbols[i].duration0 / bitTime + (rx_data.received_symbols[i].duration0 % bitTime > bitTime - 4);
 				bitCount1 = rx_data.received_symbols[i].duration1 / bitTime + (rx_data.received_symbols[i].duration1 % bitTime > bitTime - 4);
->>>>>>> 1b94e218
 
 				//if we know the level of the first part of the symbol,
 				//we know the second part must be different
@@ -541,17 +531,10 @@
 				//update internal values
 				if(packetType)
 					*packetType = TELEM_TYPE_ERPM;
-<<<<<<< HEAD
 
 				//update output pointer
 				*value = erpmToRpm(decode_eRPM_telemetry_value(frameData), dshot_config.num_motor_poles);
 
-=======
-
-				//update output pointer
-				*value = erpmToRpm(decode_eRPM_telemetry_value(frameData), dshot_config.num_motor_poles);
-
->>>>>>> 1b94e218
 			}
 			else //is extended telemetry packet
 			{
@@ -567,13 +550,6 @@
 		{
 			return ERR_NO_PACKETS;
 		}
-<<<<<<< HEAD
-	}
-	else
-	{
-		return ERR_EMPTY_QUEUE;
-=======
->>>>>>> 1b94e218
 	}
 	else
 	{
@@ -591,18 +567,6 @@
 }
 
 
-<<<<<<< HEAD
-	successful_packets += 1;
-	return DECODE_SUCCESS;
-}
-
-//converts the value recieved from the dshot packet into a voltage
-float DShotRMT::convert_packet_to_volts(uint8_t value)
-{
-	return (float)value * 0.25;
-}
-
-
 //return the percent of the dshot RPM requests that succeeded
 float DShotRMT::get_telem_success_rate()
 {
@@ -610,15 +574,6 @@
 }
 
 
-=======
-//return the percent of the dshot RPM requests that succeeded
-float DShotRMT::get_telem_success_rate()
-{
-	return (float)successful_packets / (float)(error_packets + successful_packets);
-}
-
-
->>>>>>> 1b94e218
 //private functions below:
 
 //take dshot bits and create an array of rmt clocks
